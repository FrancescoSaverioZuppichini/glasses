import torch
from torch import nn
from torch import Tensor
<<<<<<< HEAD
from ..resnet import ReLUInPlace
=======
from collections import OrderedDict

>>>>>>> 62109e7f

class SpatialSE(nn.Module):
    """Implementation of Squeeze and Excitation Module proposed in `Squeeze-and-Excitation Networks <https://arxiv.org/abs/1709.01507>`_
<<<<<<< HEAD
    The idea is to apply learned an channel-wise attention. 
    
    The authors reported a bigger performance increase where the number of features is higher.
=======
    The idea is to apply learned an channel-wise attention.

    It squeezes spatially and excitates channel-wise.

    The authors reported a bigger performance increase where the number of features are higher.
>>>>>>> 62109e7f

    .. image:: https://github.com/FrancescoSaverioZuppichini/glasses/blob/develop/docs/_static/images/se.png?raw=true

    Further visualisation from `Concurrent Spatial and Channel ‘Squeeze & Excitation’ in Fully Convolutional Networks <https://arxiv.org/abs/1803.02579>`_

    .. image:: https://github.com/FrancescoSaverioZuppichini/glasses/blob/develop/docs/_static/images/SpatialSE.png?raw=true


    Examples:

        Add `SpatialSE` to your own model is very simple.

        >>> nn.Sequential(
        >>>    nn.Conv2d(32, 64, kernel_size=3),
        >>>    SpatialSE(64, reduction=4)
        >>>    nn.ReLU(),
        >>> )

        You can also direcly specify the number of features inside the module

        >>> nn.Sequential(
        >>>    nn.Conv2d(32, 64, kernel_size=3),
        >>>    SpatialSE(64, reduced_features=10)
        >>>    nn.ReLU(),
        >>> )

        The following example shows a more advance scenarion where we add Squeeze ad Excitation to a `ResNetBasicBlock`.

        >>> class SENetBasicBlock(ResNetBasicBlock):
        >>>     def __init__(self, in_features: int, out_features: int, reduction: int =16, *args, **kwargs):
        >>>        super().__init__(in_features, out_features, *args, **kwargs)
        >>>        # add se to the `.block`
        >>>        self.block.add_module('se', SpatialSE(out_features))


    Args:
        features (int): Number of features
        reduction (int, optional): Reduction ratio used to downsample the input. Defaults to 16.
        reduced_features (int, optional): If passed, use it instead of calculating the reduced features using `reduction`. Defaults to None.
    """

<<<<<<< HEAD
    def __init__(self, features: int, reduction: int = 16, activation: nn.Module = ReLUInPlace):
=======
    def __init__(self, features: int, reduction: int = 16, reduced_features: int = None, activation: nn.Module = nn.ReLU):
>>>>>>> 62109e7f
        super().__init__()
        self.reduced_features = features // reduction if reduced_features is None else reduced_features

        self.avg_pool = nn.AdaptiveAvgPool2d(1)
<<<<<<< HEAD
        self.att = nn.Sequential(
            nn.Linear(features, features // reduction),
            activation(),
            nn.Linear(features // reduction, features),
            nn.Sigmoid()
        )
=======
        self.att = nn.Sequential(OrderedDict(
            {
                'fc1': nn.Linear(features, self.reduced_features, bias=False),
                'act1': activation(),
                'fc2': nn.Linear(self.reduced_features, features, bias=False),
                'act2': nn.Sigmoid()
            }
        ))
>>>>>>> 62109e7f

    def forward(self, x: Tensor) -> Tensor:
        b, c, _, _ = x.size()
        y = self.avg_pool(x).view(b, c)
        # y has shape [B, C]
        y = self.att(y)
        # resphape to [B, C, 1, 1]  to match the space dims of x
        y = y.view(b, c, 1, 1)
        return x * y.expand_as(x)


<<<<<<< HEAD
class SEModuleConv(SEModule):
    """Modified implement of Squeeze and Excitation Module proposed in `Squeeze-and-Excitation Networks <https://arxiv.org/abs/1709.01507>`_
    The idea is to apply learned an channel-wise attention. 
    
    Here we use two 1x1 convs. The first reduce the inputs' channels, then  the second learns the scaling funtion.

    The authors reported a bigger performance increase where the number of features is higher.

    .. image:: https://github.com/FrancescoSaverioZuppichini/glasses/blob/develop/docs/_static/images/se.png?raw=true

    Examples:

        To add `SeModule` to your own model is very simple. 
        
        >>> nn.Sequantial(
        >>>    nn.Conv2d(32, 64, kernel_size=3),
        >>>    nn.SEModuleConv(64, reduction=4)
=======
class ChannelSE(SpatialSE):
    """Modified implement of Squeeze and Excitation Module proposed in `Concurrent Spatial and Channel ‘Squeeze &
Excitation’ in Fully Convolutional Networks <https://arxiv.org/abs/1803.02579>`_

    It squeezes channel-wise and excitates spatially.


    .. image:: https://github.com/FrancescoSaverioZuppichini/glasses/blob/develop/docs/_static/images/ChannelSE.png?raw=true

    Examples:
        Add `ChannelSE` to your own model is very simple.

        >>> nn.Sequential(
        >>>    nn.Conv2d(32, 64, kernel_size=3),
        >>>    ChannelSE(64, reduction=4)
>>>>>>> 62109e7f
        >>>    nn.ReLU(),
        >>> )

        You can also direcly specify the number of features inside the module

<<<<<<< HEAD

        >>> nn.Sequantial(
        >>>    nn.Conv2d(32, 64, kernel_size=3),
        >>>    nn.SEModuleConv(64, reduced_features=10)
=======
        >>> nn.Sequential(
        >>>    nn.Conv2d(32, 64, kernel_size=3),
        >>>    ChannelSE(64, reduced_features=10)
>>>>>>> 62109e7f
        >>>    nn.ReLU(),
        >>> )


    Args:
        features (int): Number of features
        reduction (int, optional): Reduction ratio used to downsample the input. Defaults to 16.
        reduced_features (int, optional): If passed, use it instead of calculating the reduced features using `reduction`. Defaults to None.
<<<<<<< HEAD

    """

    def __init__(self, features: int, reduction: int = 16, reduced_features: int = None, activation: nn.Module = ReLUInPlace):
        super().__init__(features, reduction, activation)
        reduced_features = features // reduction if reduced_features is None else reduced_features
        self.att = nn.Sequential(
            nn.Conv2d(features, reduced_features, kernel_size=1),
            activation(),
            nn.Conv2d(reduced_features, features, kernel_size=1),
            nn.Sigmoid()
=======
    """

    def __init__(self, features: int,  *args, activation: nn.Module = nn.ReLU, **kwargs):
        super().__init__(features, *args, activation=activation, **kwargs)
        self.att = nn.Sequential(OrderedDict({
            'conv1': nn.Conv2d(features, self.reduced_features, kernel_size=1),
            'act1': activation(),
            'conv2': nn.Conv2d(self.reduced_features, features, kernel_size=1),
            'act2': nn.Sigmoid()
        })
>>>>>>> 62109e7f
        )

    def forward(self, x: Tensor) -> Tensor:
        y = self.avg_pool(x)
        y = self.att(y)
<<<<<<< HEAD
       
        return x * y
=======

        return x * y


class SpatialChannelSE(nn.Module):
    """Implement of Spatial and Channel Squeeze and Excitation Module proposed in `Concurrent Spatial and Channel ‘Squeeze &
Excitation’ in Fully Convolutional Networks <https://arxiv.org/abs/1803.02579>`_

    This module combines booth Spatial and Channel Squeeze and Excitation

    .. image:: https://github.com/FrancescoSaverioZuppichini/glasses/blob/develop/docs/_static/images/SpatialAndChannelSE.png?raw=true

    Examples:
        Add `SpatialChannelSE` to your own model is very simple.

        >>> nn.Sequential(
        >>>    nn.Conv2d(32, 64, kernel_size=3),
        >>>    SpatialChannelSE(64, reduction=4)
        >>>    nn.ReLU(),
        >>> )

        You can also direcly specify the number of features inside the module

        >>> nn.Sequential(
        >>>    nn.Conv2d(32, 64, kernel_size=3),
        >>>    SpatialChannelSE(64, reduced_features=10)
        >>>    nn.ReLU(),
        >>> )


    Args:
        features (int): Number of features
        reduction (int, optional): Reduction ratio used to downsample the input. Defaults to 16.
        reduced_features (int, optional): If passed, use it instead of calculating the reduced features using `reduction`. Defaults to None.
    """
    
    def __init__(self, *args, **kwargs):
        super().__init__()
        self.spatial_se = SpatialSE(*args, **kwargs)
        self.channel_se = ChannelSE(*args, **kwargs)

    def forward(self, x: Tensor) -> Tensor:
        s_se = self.spatial_se(x)
        c_se = self.channel_se(x)

        return x * (s_se + c_se)
>>>>>>> 62109e7f
<|MERGE_RESOLUTION|>--- conflicted
+++ resolved
@@ -1,26 +1,16 @@
 import torch
 from torch import nn
 from torch import Tensor
-<<<<<<< HEAD
-from ..resnet import ReLUInPlace
-=======
 from collections import OrderedDict
 
->>>>>>> 62109e7f
 
 class SpatialSE(nn.Module):
     """Implementation of Squeeze and Excitation Module proposed in `Squeeze-and-Excitation Networks <https://arxiv.org/abs/1709.01507>`_
-<<<<<<< HEAD
-    The idea is to apply learned an channel-wise attention. 
-    
-    The authors reported a bigger performance increase where the number of features is higher.
-=======
     The idea is to apply learned an channel-wise attention.
 
     It squeezes spatially and excitates channel-wise.
 
     The authors reported a bigger performance increase where the number of features are higher.
->>>>>>> 62109e7f
 
     .. image:: https://github.com/FrancescoSaverioZuppichini/glasses/blob/develop/docs/_static/images/se.png?raw=true
 
@@ -62,23 +52,11 @@
         reduced_features (int, optional): If passed, use it instead of calculating the reduced features using `reduction`. Defaults to None.
     """
 
-<<<<<<< HEAD
-    def __init__(self, features: int, reduction: int = 16, activation: nn.Module = ReLUInPlace):
-=======
     def __init__(self, features: int, reduction: int = 16, reduced_features: int = None, activation: nn.Module = nn.ReLU):
->>>>>>> 62109e7f
         super().__init__()
         self.reduced_features = features // reduction if reduced_features is None else reduced_features
 
         self.avg_pool = nn.AdaptiveAvgPool2d(1)
-<<<<<<< HEAD
-        self.att = nn.Sequential(
-            nn.Linear(features, features // reduction),
-            activation(),
-            nn.Linear(features // reduction, features),
-            nn.Sigmoid()
-        )
-=======
         self.att = nn.Sequential(OrderedDict(
             {
                 'fc1': nn.Linear(features, self.reduced_features, bias=False),
@@ -87,7 +65,6 @@
                 'act2': nn.Sigmoid()
             }
         ))
->>>>>>> 62109e7f
 
     def forward(self, x: Tensor) -> Tensor:
         b, c, _, _ = x.size()
@@ -99,25 +76,6 @@
         return x * y.expand_as(x)
 
 
-<<<<<<< HEAD
-class SEModuleConv(SEModule):
-    """Modified implement of Squeeze and Excitation Module proposed in `Squeeze-and-Excitation Networks <https://arxiv.org/abs/1709.01507>`_
-    The idea is to apply learned an channel-wise attention. 
-    
-    Here we use two 1x1 convs. The first reduce the inputs' channels, then  the second learns the scaling funtion.
-
-    The authors reported a bigger performance increase where the number of features is higher.
-
-    .. image:: https://github.com/FrancescoSaverioZuppichini/glasses/blob/develop/docs/_static/images/se.png?raw=true
-
-    Examples:
-
-        To add `SeModule` to your own model is very simple. 
-        
-        >>> nn.Sequantial(
-        >>>    nn.Conv2d(32, 64, kernel_size=3),
-        >>>    nn.SEModuleConv(64, reduction=4)
-=======
 class ChannelSE(SpatialSE):
     """Modified implement of Squeeze and Excitation Module proposed in `Concurrent Spatial and Channel ‘Squeeze &
 Excitation’ in Fully Convolutional Networks <https://arxiv.org/abs/1803.02579>`_
@@ -133,22 +91,14 @@
         >>> nn.Sequential(
         >>>    nn.Conv2d(32, 64, kernel_size=3),
         >>>    ChannelSE(64, reduction=4)
->>>>>>> 62109e7f
         >>>    nn.ReLU(),
         >>> )
 
         You can also direcly specify the number of features inside the module
 
-<<<<<<< HEAD
-
-        >>> nn.Sequantial(
-        >>>    nn.Conv2d(32, 64, kernel_size=3),
-        >>>    nn.SEModuleConv(64, reduced_features=10)
-=======
         >>> nn.Sequential(
         >>>    nn.Conv2d(32, 64, kernel_size=3),
         >>>    ChannelSE(64, reduced_features=10)
->>>>>>> 62109e7f
         >>>    nn.ReLU(),
         >>> )
 
@@ -157,19 +107,6 @@
         features (int): Number of features
         reduction (int, optional): Reduction ratio used to downsample the input. Defaults to 16.
         reduced_features (int, optional): If passed, use it instead of calculating the reduced features using `reduction`. Defaults to None.
-<<<<<<< HEAD
-
-    """
-
-    def __init__(self, features: int, reduction: int = 16, reduced_features: int = None, activation: nn.Module = ReLUInPlace):
-        super().__init__(features, reduction, activation)
-        reduced_features = features // reduction if reduced_features is None else reduced_features
-        self.att = nn.Sequential(
-            nn.Conv2d(features, reduced_features, kernel_size=1),
-            activation(),
-            nn.Conv2d(reduced_features, features, kernel_size=1),
-            nn.Sigmoid()
-=======
     """
 
     def __init__(self, features: int,  *args, activation: nn.Module = nn.ReLU, **kwargs):
@@ -180,16 +117,11 @@
             'conv2': nn.Conv2d(self.reduced_features, features, kernel_size=1),
             'act2': nn.Sigmoid()
         })
->>>>>>> 62109e7f
         )
 
     def forward(self, x: Tensor) -> Tensor:
         y = self.avg_pool(x)
         y = self.att(y)
-<<<<<<< HEAD
-       
-        return x * y
-=======
 
         return x * y
 
@@ -235,5 +167,4 @@
         s_se = self.spatial_se(x)
         c_se = self.channel_se(x)
 
-        return x * (s_se + c_se)
->>>>>>> 62109e7f
+        return x * (s_se + c_se)