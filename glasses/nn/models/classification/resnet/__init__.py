--- conflicted
+++ resolved
@@ -108,11 +108,7 @@
     def __init__(self, in_features: int, out_features: int, activation: nn.Module = ReLUInPlace, reduction: int = 4, features: int = None, stride=1, **kwargs):
         super().__init__(in_features, out_features, activation, stride)
         self.reduction = reduction
-<<<<<<< HEAD
-        self.features = int(in_features / reduction)
-=======
         self.features = int(out_features / reduction)
->>>>>>> 9e637a7e
 
         self.block.block = nn.Sequential(
             OrderedDict(
