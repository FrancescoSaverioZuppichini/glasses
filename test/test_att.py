import torch
<<<<<<< HEAD
from glasses.nn.att import ChannelSE, ECA, SpatialChannelSE, SpatialSE, CBAM, SKAtt
=======
from glasses.nn.att import ChannelSE, ECA, SpatialChannelSE, SpatialSE, CBAM, LegacySpatialSE
>>>>>>> d32c66c5


def test_att():
    x = torch.rand(2, 48, 8, 8)

    se = LegacySpatialSE(x.shape[1])
    res = se(x)

    assert res.shape == x.shape

    se = LegacySpatialSE(x.shape[1], reduced_features=10)

    assert se.att.fc1.out_features == 10

    x = torch.rand(1, 48, 8, 8)

    se = SpatialSE(x.shape[1])
    res = se(x)

    assert res.shape == x.shape

    se = ChannelSE(x.shape[1])
    res = se(x)

    assert res.shape == x.shape

    se = SpatialChannelSE(x.shape[1])
    res = se(x)

    assert res.shape == x.shape

    eca = ECA(x.shape[1])

    res = eca(x)
    assert res.shape == x.shape

    cbam = CBAM(x.shape[1])

    res = cbam(x)
    assert res.shape == x.shape

    sk = SKAtt(x.shape[1])
    
    res = sk(x)
    assert res.shape == x.shape<|MERGE_RESOLUTION|>--- conflicted
+++ resolved
@@ -1,9 +1,5 @@
 import torch
-<<<<<<< HEAD
-from glasses.nn.att import ChannelSE, ECA, SpatialChannelSE, SpatialSE, CBAM, SKAtt
-=======
-from glasses.nn.att import ChannelSE, ECA, SpatialChannelSE, SpatialSE, CBAM, LegacySpatialSE
->>>>>>> d32c66c5
+from glasses.nn.att import ChannelSE, ECA, SpatialChannelSE, SpatialSE, CBAM, LegacySpatialSE, SKAtt
 
 
 def test_att():
